--- conflicted
+++ resolved
@@ -128,18 +128,10 @@
 			return 0;
 		fi;
 
-<<<<<<< HEAD
-		pid=$(cat $pidfile);
-		echo "Stopping $item : $pid";
-		kill -s INT $pid 2> /dev/null;
-        sleep 1;
-		kill -9 $pid 2> /dev/null;
-=======
         while read pid; do
             echo "Stopping $item process $pid..."
             kill -s INT $pid
         done < $pidfile;
->>>>>>> 225865c4
 		rm -f $pidfile;
 
 	fi;
