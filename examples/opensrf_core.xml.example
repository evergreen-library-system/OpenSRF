--- conflicted
+++ resolved
@@ -4,162 +4,8 @@
 -->
 <config>
 
-<<<<<<< HEAD
-	<opensrf> <!-- bootstrap config for the C apps -->
-
-		<!--  the routers's name on the network -->
-		<!-- do not change this -->
-      <router_name>router</router_name>
-		
-      <routers> 
-			<!-- 
-				list of router domains we should register with. 
-				We must at least have our default jabber domain in here
-			-->
-         <router>localhost</router>
-      </routers>
-
-      <domains>
-			<!-- Our jabber domain, currenlty only one domain is supported -->
-         <domain>localhost</domain>
-      </domains>
-
-      <username>client</username>
-      <passwd>mypass</passwd>
-      <port>5222</port>
-
-		<!-- log to a local file -->
-      <logfile>/openils/var/log/osrfsys.log</logfile>
-
-		<!-- 
-			Log to syslog. You can use this same layout for 
-			defining the logging of all services in this file 
-		-->
-
-		<!--
-		<logfile>syslog</logfile>
-		<syslog>local2</syslog>
-		<actlog>local1</actlog>
-		-->
-
-		<!-- 0 None, 1 Error, 2 Warning, 3 Info, 4 debug, 5 Internal (Nasty) -->
-      <loglevel>3</loglevel>
-   </opensrf>
-
-
-	<!-- Update this if you use ChopChop -->
-	<chopchop> <!-- Our jabber server -->
-		<domain>localhost</domain>
-		<port>5222</port>
-
-		<!-- used when multiple servers need to communicate -->
-		<s2sport>5269</s2sport>
-		<secret>secret</secret>
-
-		<listen_address>10.0.0.3</listen_address>
-		<loglevel>3</loglevel>
-		<logfile>/openils/var/log/osrfsys.log</logfile>
-	</chopchop>
-
-
-	<!-- The section between <gateway>...</gateway> is a standard OpenSRF C stack config file -->
-	<gateway>
-
-        <!-- we consider ourselves to the the "originating" client for requests,
-            which means we define the log XID string for log traces -->
-        <client>true</client>
-
-		<!--  the routers's name on the network -->
-		<router_name>router</router_name>
-
-		<!-- jabber domains to connect to (domain1, domain2, ...) -->
-		<domains>
-			<domain>localhost</domain>
-		</domains>
-
-		<!-- These are the services that the gateway will serve. 
-			Any other requests will receive an HTTP_NOT_FOUND (404) 
-			DO NOT put any services here that you don't want the internet to have access to
-			-->
-		<services>
-			<service>opensrf.math</service> 
-			<service>open-ils.cat</service> 
-			<service>open-ils.search</service> 
-			<service>open-ils.circ</service> 
-			<service>open-ils.actor</service> 
-			<service>open-ils.auth</service> 
-		</services>
-
-
-		<!-- jabber login info -->
-		<username>mylogin</username>
-		<passwd>mypassword</passwd>
-		<port>5222</port>
-	
-		<logfile>/openils/var/log/gateway.log</logfile>
-		<loglevel>3</loglevel>
-
-	</gateway>
-
-	<rest_gateway>
-		<router_name>router</router_name>
-		<domains>
-			<domain>localhost</domain>
-		</domains>
-		<username>mylogin</username>
-		<passwd>mypassword</passwd>
-		<port>5222</port>
-		<unixpath>/openils/var/sock/jserver.sock</unixpath>
-		<logfile>/openils/var/log/gateway.log</logfile>
-		<loglevel>3</loglevel>
-	</rest_gateway>
-
-	<!-- ======================================================================================== -->
-
-	<router>
-
-		<!-- do not change -->
-		<component>0</component>
-	
-		<trusted_domains>
-			<!-- Trusted servers are allowed to register apps with the router -->
-			<server>localhost</server>
-			<!-- Trusted clients are allowed to send packets through the router -->
-			<client>localhost</client>
-		</trusted_domains>
-	
-		<transport>
-			<!-- jabber server are we connecting to -->
-			<server>localhost</server>
-			<port>5222</port>
-
-			<!-- do not change this -->
-			<username>router</username>
-
-			<password>mypassword</password>
-
-			<!-- router's jabber resource --> 
-			<!-- do not change this -->
-			<resource>router</resource>
-
-			<connect_timeout>10</connect_timeout>
-			<max_reconnect_attempts>5</max_reconnect_attempts>
-		</transport>
-	
-		<logfile>/openils/var/log/router.log</logfile>
-		<loglevel>3</loglevel>
-	
-	</router>
-
-	<!-- ======================================================================================== -->
-
-</config>
-
-
-=======
   <!-- bootstrap config for OpenSRF apps -->
   <opensrf>
->>>>>>> cf2925a4
 
     <!-- The OpenSRF Routers's name on the network -->
     <!-- You should never need to change thischange this -->
